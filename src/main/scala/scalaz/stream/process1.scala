package scalaz.stream

import collection.immutable.Vector
import java.nio.charset.Charset

import scalaz.{\/, -\/, \/-, Monoid, Semigroup, Equal}
import scalaz.\/._
import scalaz.syntax.equal._

import Process._
import scalaz.stream.processes._
import scalaz.stream.Process.Emit
import scala.Some
import scalaz.stream.Process.Halt
import scalaz.stream.ReceiveY.{HaltL, HaltR, ReceiveR, ReceiveL}

trait process1 {

  // nb: methods are in alphabetical order, there are going to be so many that
  // any other order will just going get confusing

  /** Await a single value, returning `None` if the input has been exhausted. */
  def awaitOption[I]: Process1[I,Option[I]] =
    await1[I].map(Some(_)).orElse(emit(None))

  /** Behaves like the identity process, but requests `n` elements at a time from its input. */
  def buffer[I](n: Int): Process1[I,I] =
    chunk[I](n).flatMap(emitAll)

  /**
   * Behaves like the identity process, but requests elements from its
   * input in blocks that end whenever the predicate switches from true to false.
   */
  def bufferBy[I](f: I => Boolean): Process1[I,I] =
    chunkBy(f).flatMap(emitAll)

  /** Behaves like the identity process, but batches all output into a single `Emit`. */
  def bufferAll[I]: Process1[I,I] =
    chunkAll[I].flatMap(emitAll)

  /**
   * Groups inputs into chunks of size `n`. The last chunk may have size
   * less then `n`, depending on the number of elements in the input.
   */
  def chunk[I](n: Int): Process1[I,Vector[I]] = {
    def go(m: Int, acc: Vector[I]): Process1[I,Vector[I]] =
      if (m <= 0) emit(acc) ++ go(n, Vector())
      else await1[I].flatMap(i => go(m-1, acc :+ i)).orElse(emit(acc))
    if (n <= 0) sys.error("chunk size must be > 0, was: " + n)
    go(n, Vector())
  }

  /** Collects up all output of this `Process1` into a single `Emit`. */
  def chunkAll[I]: Process1[I,Vector[I]] =
    chunkBy[I](_ => false)

  /**
   * Like `chunk`, but emits a chunk whenever the predicate switches from
   * true to false.
   */
  def chunkBy[I](f: I => Boolean): Process1[I,Vector[I]] = {
    def go(acc: Vector[I], last: Boolean): Process1[I,Vector[I]] =
      await1[I].flatMap { i =>
        val chunk = acc :+ i
        val cur = f(i)
        if (!cur && last) emit(chunk) fby go(Vector(), false)
        else go(chunk, cur)
      } orElse (emit(acc))
    go(Vector(), false)
  }

  /**
   * Like `chunkBy`, but the predicate depends on the current and previous elements.
   */
  def chunkBy2[I](f: (I, I) => Boolean): Process1[I, Vector[I]] = {
    def go(acc: Vector[I], last: I): Process1[I,Vector[I]] =
      await1[I].flatMap { i =>
        if (f(last, i)) go(acc :+ i, i)
        else emit(acc) fby go(Vector(i), i)
      } orElse emit(acc)
    await1[I].flatMap(i => go(Vector(i), i))
  }

  /**
   * Like `collect` on scala collection.
   * Builds a new process by applying a partial function
   * to all elements of this process on which the function is defined.
   *
   * Elements, for which the partial function is not defined are
   * filtered out from new process
   *
   */
  def collect[I,I2](pf: PartialFunction[I,I2]): Process1[I,I2] =
    id[I].flatMap(pf andThen(emit) orElse { case _ => halt })

  /**
   * Like `collect`, but emits only the first element of this process on which
   * the partial function is defined.
   */
  def collectFirst[I,I2](pf: PartialFunction[I,I2]): Process1[I,I2] =
    collect(pf).take(1)

  /** Skips the first `n` elements of the input, then passes through the rest. */
  def drop[I](n: Int): Process1[I,I] =
    if (n <= 0) id[I]
    else skip fby drop(n-1)

  /**
   * Skips elements of the input while the predicate is true,
   * then passes through the remaining inputs.
   */
  def dropWhile[I](f: I => Boolean): Process1[I,I] =
    await1[I] flatMap (i => if (f(i)) dropWhile(f) else emit(i) fby id)

  /** Feed a single input to a `Process1`. */
  def feed1[I,O](i: I)(p: Process1[I,O]): Process1[I,O] =
    feed(Seq(i))(p)

  /** Feed a sequence of inputs to a `Process1`. */
  def feed[I,O](i: Seq[I])(p: Process1[I,O]): Process1[I,O] = {
    @annotation.tailrec
    def go(in: Seq[I], out: Vector[Seq[O]], cur: Process1[I,O]): Process1[I,O] =
      if (in.nonEmpty) cur match {
        case h@Halt(_) => emitSeq(out.flatten, h)
        case Emit(h, t) => go(in, out :+ h, t)
        case Await1(recv, fb, c) =>
          val next =
            try recv(in.head)
            catch {
              case End => fb
              case e: Throwable => c.causedBy(e)
            }
          go(in.tail, out, next)
      }
      else emitSeq(out.flatten, cur)
    go(i, Vector(), p)
  }

  /** Skips any elements of the input not matching the predicate. */
  def filter[I](f: I => Boolean): Process1[I,I] =
    await1[I] flatMap (i => if (f(i)) emit(i) else halt) repeat

  /**
   * Skips any elements not satisfying predicate and when found, will emit that
   * element and terminate
   */
  def find[I](f: I => Boolean): Process1[I,I] =
    await1[I] flatMap (i => if(f(i)) emit(i) else find(f))

  /**
    * Halts with `true` as soon as a matching element is received.
    * Emits a single `false` if no input matches the predicate.
    */
  def exists[I](f: I => Boolean): Process1[I,Boolean] =
    forall[I](! f(_)).map(! _)

  /**
   * Emits a single `true` value if all input matches the predicate.
   * Halts with `false` as soon as a non-matching element is received.
   */
  def forall[I](f: I => Boolean): Process1[I,Boolean] =
    await1[I].flatMap(i => if (f(i)) forall(f) else emit(false)) orElse (emit(true))

  /**
   * `Process1` form of `List.fold`.
   *  Folds the elements of this Process using the specified associative binary operator.
   *
   *  Unlike List.fold the order is always from the `left` side, i.e. it will always
   *  honor order of `A`.
   *
   *  If Process of `A` is empty, it will just emit `z` and terminate
   *
   *  `Process(1,2,3,4) |> fold(0)(_ + _) == Process(10)`
   */
  def fold[A,B](z: B)(f: (B,A) => B): Process1[A,B] =
    scan(z)(f).last

  /**
   * `Process1` form of `List.reduce`.
   *
   *  Reduces the elements of this Process using the specified associative binary operator.
   *
   *  `Process(1,2,3,4) |> reduce(_ + _) == Process(10)`
   *  `Process(1) |> reduce(_ + _) == Process(1)`
   *  `Process() |> reduce(_ + _) == Process()`
   *
   */
  def fold1[A](f: (A,A) => A): Process1[A,A] =
    reduce(f)

  /**
   * Like `fold1` only uses `f` to map `A` to `B` and uses Monoid `M` or associative operation
   */
  def fold1Map[A,B](f: A => B)(implicit M: Monoid[B]): Process1[A,B] =
    reduceMap(f)(M)

  /** alias for `reduceMonoid` */
  def fold1Monoid[A](implicit M: Semigroup[A]): Process1[A,A] =
    reduce(M.append(_,_))

  /**
   * Like `fold` only uses `f` to map `A` to `B` and uses Monoid `M` or associative operation
   */
  def foldMap[A,B](f: A => B)(implicit M: Monoid[B]): Process1[A,B] =
   id[A].map(f).foldMonoid(M)

  /**
   * Like `fold` but uses Monoid for folding operation
   */
  def foldMonoid[A](implicit M: Monoid[A]): Process1[A,A] =
    fold(M.zero)(M.append(_,_))

  /** alias for `reduceSemigroup` */
  def foldSemigroup[A](implicit M: Semigroup[A]): Process1[A,A] =
    reduce(M.append(_,_))

  /** Repeatedly echo the input; satisfies `x |> id == x` and `id |> x == x`. */
  def id[I]: Process1[I,I] =
    await1[I].repeat

  /**
   * Emit the given values, then echo the rest of the input.
   */
  def init[I](head: I*): Process1[I,I] =
    emitSeq(head) ++ id

  /**
   * Add `separator` between elements of the input. For example,
   * `Process(1,2,3,4) |> intersperse(0) == Process(1,0,2,0,3,0,4)`.
   */
  def intersperse[A](separator: A): Process1[A,A] =
    await1[A].flatMap(head => emit(head) ++ id[A].flatMap(a => Process(separator, a)))

  /** Skip all but the last element of the input. */
  def last[I]: Process1[I,I] = {
    def go(prev: I): Process1[I,I] =
      awaitOption[I].flatMap {
        case None => emitView(prev)
        case Some(prev2) => go(prev2)
      }
    await1[I].flatMap(go)
  }

  /**
   * Skip all but the last element of the input.
   * This `Process` will always emit exactly one value;
   * If the input is empty, `i` is emitted.
   */
  def lastOr[I](i: => I): Process1[I,I] =
    last |> await1[I].orElse(emit(i))

  /** Transform the input using the given function, `f`. */
  def lift[I,O](f: I => O): Process1[I,O] =
    id[I] map f

  /**
   * Transform `p` to operate on the left hand side of an `\/`, passing
   * through any values it receives on the right. Note that this halts
   * whenever `p` halts.
   */
  def liftL[A,B,C](p: Process1[A,B]): Process1[A \/ C, B \/ C] =
    p match {
      case h@Halt(_) => h
      case Emit(h, t) => Emit(h map left, liftL(t))
      case _ => await1[A \/ C].flatMap {
        case -\/(a) => liftL(feed1(a)(p))
        case \/-(c) => emit(right(c)) ++ liftL(p)
      }
    }

  /**
   * Transform `p` to operate on the right hand side of an `\/`, passing
   * through any values it receives on the left. Note that this halts
   * whenever `p` halts.
   */
  def liftR[A,B,C](p: Process1[B,C]): Process1[A \/ B, A \/ C] =
    lift((e: A \/ B) => e.swap) |> liftL(p).map(_.swap)

  /**
   * Split the input and send to either `chan1` or `chan2`, halting when
   * either branch halts.
   */
  def multiplex[I,I2,O](chan1: Process1[I,O], chan2: Process1[I2,O]): Process1[I \/ I2, O] =
    (liftL(chan1) pipe liftR(chan2)).map(_.fold(identity, identity))

  /**
   * Record evaluation of `p`, emitting the current state along with the ouput of each step.
   */
  def record[I,O](p: Process1[I,O]): Process1[I,(Seq[O], Process1[I,O])] = p match {
    case h@Halt(_) => h
    case Emit(h, t) => Emit(Seq((h, p)), record(t))
    case Await1(recv, fb, c) =>
      Emit(Seq((List(), p)), await1[I].flatMap(recv andThen (record[I,O])).orElse(record(fb),record(c)))
  }

  /**
   * `Process1` form of `List.reduce`.
   *
   *  Reduces the elements of this Process using the specified associative binary operator.
   *
   *  `Process(1,2,3,4) |> reduce(_ + _) == Process(10)`
   *  `Process(1) |> reduce(_ + _) == Process(1)`
   *  `Process() |> reduce(_ + _) == Process()`
   *
   *  Unlike `List.reduce` will not fail when Process is empty.
   *
   */
  def reduce[A](f: (A,A) => A): Process1[A,A] =
    scan1(f).last

  /**
   * Like `reduce` but uses Monoid for reduce operation
   */
  def reduceMonoid[A](implicit M: Semigroup[A]): Process1[A,A] =
    reduce(M.append(_,_))

  /**
   * Like `reduce` but uses Semigroup associative operation
   */
  def reduceSemigroup[A](implicit M: Semigroup[A]): Process1[A,A] =
    reduce(M.append(_,_))

  /**
   * Like `reduce` only uses `f` to map `A` to `B` and uses Monoid `M` or associative operation
   */
  def reduceMap[A,B](f: A => B)(implicit M: Monoid[B]): Process1[A,B] =
    id[A].map(f).reduceMonoid(M)

  /** Throws any input exceptions and passes along successful results. */
  def rethrow[A]: Process1[Throwable \/ A, A] =
    await1[Throwable \/ A].flatMap {
      case -\/(err) => throw err
      case \/-(a) => emit(a)
    } repeat

  /**
   * Similar to List.scan.
   * Produces a process of `B` containing cumulative results of applying the operator to Process of `A`.
   * It will always emit `z`, even when the Process of `A` is empty
   */
  def scan[A,B](z:B)(f:(B,A) => B) : Process1[A,B] =
    emit(z) fby await1[A].flatMap (a => scan(f(z,a))(f))

  /**
   * Like `scan` but uses Monoid for associative operation
   */
  def scanMonoid[A](implicit M: Monoid[A]): Process1[A,A] =
    scan(M.zero)(M.append(_,_))

  /**
   * Like `scan` only uses `f` to map `A` to `B` and uses Monoid `M` or associative operation
   */
  def scanMap[A,B](f:A => B)(implicit M: Monoid[B]): Process1[A,B] =
    id[A].map(f).scanMonoid(M)

  /**
   * Similar to `scan`, but unlike it it won't emit the `z` even when there is no input of `A`.
   *
   *  `Process(1,2,3,4) |> scan1(_ + _) == Process(1,3,6,10)`
   *  `Process(1) |> scan1(_ + _) == Process(1)`
   *  `Process() |> scan1(_ + _) == Process()`
   *
   */
  def scan1[A](f: (A,A) => A): Process1[A,A] = {
    def go(a: A): Process1[A,A] = emit(a) fby await1[A].flatMap(a2 => go(f(a,a2)))
    await1[A].flatMap(go)
  }

  /**
   * Like `scan1` but uses Monoid for associative operation
   */
  def scan1Monoid[A](implicit M: Monoid[A]): Process1[A,A] =
    scan1(M.append(_,_))

  /**
   * Like `scan1` but uses Semigroup for associative operation
   */
  def scanSemigroup[A](implicit M: Semigroup[A]): Process1[A,A] =
    scan1(M.append(_,_))

  /**
   * Like `scan1` only uses `f` to map `A` to `B` and uses Monoid `M` or associative operation
   */
  def scan1Map[A,B](f:A => B)(implicit M: Monoid[B]): Process1[A,B] =
    id[A].map(f).scan1Monoid(M)

  /** Reads a single element of the input, emits nothing, then halts. */
  def skip: Process1[Any,Nothing] = await1[Any].flatMap(_ => halt)

  /**
   * Break the input into chunks where the delimiter matches the predicate.
   * The delimiter does not appear in the output. Two adjacent delimiters in the
   * input result in an empty chunk in the output.
   */
  def split[I](f: I => Boolean): Process1[I, Vector[I]] = {
    def go(acc: Vector[I]): Process1[I, Vector[I]] =
      await1[I].flatMap { i =>
        if (f(i)) emit(acc) fby go(Vector())
        else go(acc :+ i)
      } orElse (emit(acc))
    go(Vector())
  }

  /** Remove any `None` inputs. */
  def stripNone[A]: Process1[Option[A],A] =
    await1[Option[A]].flatMap {
      case None => stripNone
      case Some(a) => emit(a) ++ stripNone
    }

  /**
   * Break the input into chunks where the input is equal to the given delimiter.
   * The delimiter does not appear in the output. Two adjacent delimiters in the
   * input result in an empty chunk in the output.
   */
  def splitOn[I:Equal](i: I): Process1[I, Vector[I]] =
    split(_ === i)

  /**
   * Emit a running sum of the values seen so far. The first value emitted will be the
   * first number seen (not `0`). The length of the output `Process` always matches the
   * length of the input `Process`.
   */
  def sum[N](implicit N: Numeric[N]): Process1[N,N] =
    reduce(N.plus)

  /** Passes through `n` elements of the input, then halts. */
  def take[I](n: Int): Process1[I,I] =
    if (n <= 0) halt
    else await1[I] fby take(n-1)

  /** Passes through elements of the input as long as the predicate is true, then halts. */
  def takeWhile[I](f: I => Boolean): Process1[I,I] =
    await1[I] flatMap (i => if (f(i)) emit(i) fby takeWhile(f) else halt)

  /** Like `takeWhile`, but emits the first value which tests false. */
  def takeThrough[I](f: I => Boolean): Process1[I,I] =
    await1[I] flatMap (i => if (f(i)) emit(i) fby takeThrough(f) else emit(i))

  /** Wraps all inputs in `Some`, then outputs a single `None` before halting. */
  def terminated[A]: Process1[A,Option[A]] =
    lift[A,Option[A]](Some(_)) ++ emit(None)

  private val utf8Charset = Charset.forName("UTF-8")

  /** Convert `String` inputs to UTF-8 encoded byte arrays. */
  val utf8Encode: Process1[String,Array[Byte]] =
    lift(_.getBytes(utf8Charset))

  /** Outputs a sliding window of size `n` onto the input. */
  def window[I](n: Int): Process1[I,Vector[I]] = {
    def go(acc: Vector[I], c: Int): Process1[I,Vector[I]] =
      if (c > 0)
        await1[I].flatMap { i => go(acc :+ i, c - 1) } orElse emit(acc)
      else
        emit(acc) fby go(acc.tail, 1)
    go(Vector(), n)
  }

  /** Lifts Process1 to operate on Left side of `wye`, ignoring any right input.
   * Use `wye.flip` to convert it to right side **/
  def liftY[I,O](p:Process1[I,O]) : Wye[I,Nothing,O] = {
    def go(cur:Process1[I,O]) : Wye[I,Nothing,O] = {
      awaitL[I].flatMap { i =>
<<<<<<< HEAD
        val (out,next) = cur.feed1(i).unemit
        emitSeq(out) fby go(next)
=======
         cur.feed1(i).unemit match {
           case (out,Halt(rsn)) => emitSeq(out) fby Halt(rsn)
           case (out,next) => emitSeq(out) fby go(next)
         }

>>>>>>> 03832d4c
      }
    }
    go(p)
  }

}

object process1 extends process1<|MERGE_RESOLUTION|>--- conflicted
+++ resolved
@@ -462,16 +462,11 @@
   def liftY[I,O](p:Process1[I,O]) : Wye[I,Nothing,O] = {
     def go(cur:Process1[I,O]) : Wye[I,Nothing,O] = {
       awaitL[I].flatMap { i =>
-<<<<<<< HEAD
-        val (out,next) = cur.feed1(i).unemit
-        emitSeq(out) fby go(next)
-=======
          cur.feed1(i).unemit match {
            case (out,Halt(rsn)) => emitSeq(out) fby Halt(rsn)
            case (out,next) => emitSeq(out) fby go(next)
          }
 
->>>>>>> 03832d4c
       }
     }
     go(p)
